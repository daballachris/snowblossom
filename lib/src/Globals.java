--- conflicted
+++ resolved
@@ -4,11 +4,7 @@
 
 public class Globals
 {
-<<<<<<< HEAD
-  public static final String VERSION = "1.1.1";
-=======
   public static final String VERSION = "1.1.2-dev";
->>>>>>> 6e39aaed
 
   public static final int POW_LOOK_PASSES = 6;
 
